"""
Module with function for drawing plots

The module provides functions to draw manhattan and qq plots for GWAS data.

Functions:
----------
manhattan_plot(df_gwas:pd.DataFrame, plots_dir:str, df_annot:pd.DataFrame=None, annotate:bool=False)->bool
    Draw a manhattan plot for GWAS data.
qq_plot(df_gwas:pd.DataFrame, plots_dir:str)->bool
    Draw a qq plot for GWAS data.

The function qq_plot is a Python implementation of the R code provided in the following links: https://gist.github.com/MrFlick/10477946 or here https://github.com/hakyimlab/IntroStatGen/blob/master/gists/qqunif.r

"""

import os

import pandas as pd
import numpy as np
import matplotlib.pyplot as plt
import seaborn as sns
import scipy.stats as stats
import textalloc as ta

from matplotlib.axes import Axes
from pandas.core.groupby.generic import DataFrameGroupBy

from adjustText import adjust_text

def manhattan_plot(df_gwas:pd.DataFrame, plots_dir:str=None, df_annot:pd.DataFrame=None, annotate:bool=False)->bool:

    """
    Function to draw a manhattan plot for GWAS data.
    
    Parameters:
    -----------
    df_gwas : pd.DataFrame
        Dataframe with GWAS summary statistics.
    plots_dir : str
        Path to the directory to save the plot.
    df_annot : pd.DataFrame (default=None)
        Dataframe with annotation information for SNPs of interest.
    annotate : bool (default=False)
        Whether to annotate the plot with gene names.

    Returns:
    --------
    bool
    """
    
    # keep columns of interest
    df = df_gwas.copy()
    df['log10P'] = -np.log10(df['p'])

    # sort values by chromosome
    df = df.sort_values(['CHR', 'bp'])

    # to get colors by chromosome
    df['ind'] = range(len(df))
    df_grouped = df.groupby(('CHR'))

    # Subset dataframe to highlight specific SNPs
    if df_annot is not None:
        snps = df_annot['SNP'].to_list()
        genes = df_annot['GENE'].to_list()
        highlighted_snps = df[df['SNP'].isin(snps)]  # Filter for the SNPs of interest

    # Set the figure size
    fig = plt.figure(figsize=(50, 25))
    ax = fig.add_subplot(111)

    if df_annot is not None:
        ax = draw_chrom_groups(ax, df_grouped, highlighted_snps)
    else:
        ax = draw_chrom_groups(ax, df_grouped, None)

    if annotate:
        # Add gene names to highlighted SNPs
        ax = annotate_plot(ax, highlighted_snps, genes)

    # Set axis limits
    ax.set_xlim([0, len(df)])
    ax.set_ylim([0, max(df['log10P']) + 1])

    # Add horizontal line for genome-wide significance threshold (-log10(5e-8))
    ax.axhline(y=-np.log10(5e-8), color='blue', linestyle='--', linewidth=1)

    # Add labels and title
    ax.set_xlabel('Chromosome', fontsize=24)  # Adjust fontsize as needed
    ax.set_ylabel('-log10(P-value)', fontsize=24)  # Adjust fontsize as needed
    ax.set_title('Manhattan Plot', fontsize=30)  # Add a title if needed

    # Customize the grid
    ax.grid(True, which='both', linestyle='--', linewidth=0.5)

    if plots_dir is None:
        return ax
    else:
        # Display the plot
        plt.tight_layout()
        plt.savefig(os.path.join(plots_dir, 'manhattan_plot.png'))

        return True
    
def draw_chrom_groups(ax:Axes, df_chr_group:DataFrameGroupBy, highlighted_snps:pd.DataFrame)->Axes:

    """
    Plots chromosome groups on a given Axes object with alternating colors and highlights specific SNPs.
    
    Parameters:
    -----------
    ax (Axes): 
        The matplotlib Axes object where the plot will be drawn.
    df_chr_group (DataFrameGroupBy): 
        Grouped DataFrame by chromosome containing 'ind' and 'log10P' columns.
    highlighted_snps (pd.DataFrame): 
        DataFrame containing SNPs to be highlighted with 'ind' and 'log10P' columns.
    
    Returns:
    --------
    Axes: The Axes object with the plotted chromosome groups and highlighted SNPs.
    
    Notes:
    - Chromosome groups are plotted with alternating colors (grey and skyblue).
    - Highlighted SNPs are plotted in red with a larger point size.
    - X-axis labels are set to chromosome names with positions calculated as the middle of each chromosome group.
    """

    # Colors for alternating chromosomes
    colors = ['grey', 'skyblue']

    # Variables to store labels and positions for the x-axis
    x_labels = []
    x_labels_pos = []

    # Loop over each group by chromosome
    for num, (name, group) in enumerate(df_chr_group):

        # Plot each chromosome with alternating colors
        ax.scatter(group['ind'], group['log10P'], color=colors[num % len(colors)], s=10)

        # Add chromosome label and its position
        x_labels.append(name)
        middle_pos = (group['ind'].iloc[-1] + group['ind'].iloc[0]) / 2
        x_labels_pos.append(middle_pos)

        # Set the x-axis labels and positions
        ax.set_xticks(x_labels_pos)
        ax.set_xticklabels(x_labels, fontsize=20)  # Adjust fontsize as needed

        if highlighted_snps is not None:
            # Plot highlighted SNPs with a different color (red) and larger point size
            ax.scatter(highlighted_snps['ind'], highlighted_snps['log10P'], color='red', s=50, label='Highlighted SNPs')

    return ax

def annotate_plot(ax:Axes, highlighted_snps:pd.DataFrame, snps:list, genes:list)->Axes:
    
    """
    Annotates a plot with gene names corresponding to highlighted SNPs.

    Parameters:
    ----------
    ax (Axes): 
        The matplotlib Axes object to annotate.
    highlighted_snps (pd.DataFrame): 
        DataFrame containing SNPs to be highlighted with columns 'SNP', 'ind', and 'log10P'.
    snps (list): 
        List of SNP identifiers.
    genes (list): 
        List of gene names corresponding to the SNPs.
    
    Returns:
    --------
    Axes: The annotated matplotlib Axes object.
    """

    texts = []  # A list to store text annotations for adjustment
    for i, row in highlighted_snps.iterrows():
        gene = genes[snps.index(row['SNP'])]  # Get corresponding gene name
        # Add text label to the SNP
        text = ax.text(row['ind'], row['log10P'], gene, fontsize=12, ha='right', va='bottom', color='black',
                       bbox=dict(boxstyle='round,pad=0.3', edgecolor='black', facecolor='white'))
        texts.append(text)
    # Adjust the text to prevent overlaps using adjustText
    adjust_text(texts, arrowprops=dict(arrowstyle='-', color='black'))

    return ax

def qq_plot(df_gwas:pd.DataFrame, plots_dir:str)->bool:

    """
    Function to draw a qq plot for GWAS data.

    Parameters:
    -----------
    df_gwas : pd.DataFrame
        Dataframe with GWAS summary statistics.
    plots_dir : str
        Path to the directory to save the plot.

    Returns:
    --------
    bool
    """
    
    pvalues = df_gwas['p'].values
    grp = None
    n = len(pvalues)

    log_p = -np.log10(pvalues)
    exp_x = -np.log10((stats.rankdata(pvalues, method='ordinal') - 0.5) / n)

    if grp is not None:

        # Create a DataFrame with rounded pvalues and exp_x, and grp
        thin = pd.DataFrame({
            'pvalues': np.round(log_p, 3),
            'exp_x': np.round(exp_x, 3),
            'grp': grp
        }).drop_duplicates()

        # Assign the updated group after thinning
        grp = thin['grp'].values
    else:

        # Create a DataFrame with rounded pvalues and exp_x
        thin = pd.DataFrame({
            'pvalues': np.round(log_p, 3),
            'exp_x': np.round(exp_x, 3)
        }).drop_duplicates()

    # Update pvalues and exp_x after thinning
    log_p = thin['pvalues'].values
    exp_x = thin['exp_x'].values

    axis_range =  [float(min(log_p.min(), exp_x.min()))-0.5, float(max(log_p.max(), exp_x.max()))+1]

    fig, ax = plt.subplots(figsize=(10,10))

    # Calculate the confidence intervals if draw_conf is True
    def plot_confidence_interval(n:int, conf_points:int=1500, conf_col:str="lightgray", conf_alpha:float=0.05)->None:

        """
        Function to plot the confidence interval for the QQ plot.

        Parameters:
        -----------
        n : int
            Number of p-values.
        conf_points : int (default=1500)
            Number of points to plot the confidence interval.
        conf_col : str (default="lightgray")
            Color of the confidence interval.
        conf_alpha : float (default=0.05)
            Alpha value for the confidence interval.

        Returns:
        --------
        None
        """
        
        conf_points = min(conf_points, n - 1)
        mpts = np.zeros((conf_points * 2, 2))

        for i in range(1, conf_points + 1):

            x = -np.log10((i - 0.5) / n)

            y_upper = -np.log10(stats.beta.ppf(1 - conf_alpha / 2, i, n - i))
            y_lower = -np.log10(stats.beta.ppf(conf_alpha / 2, i, n - i))

            mpts[i - 1, 0] = x
            mpts[i - 1, 1] = y_upper
            mpts[conf_points * 2 - i, 0] = x
            mpts[conf_points * 2 - i, 1] = y_lower

        # Plot the confidence interval as a filled polygon
        plt.fill(mpts[:, 0], mpts[:, 1], color=conf_col)
        pass

    plot_confidence_interval(n, conf_points=1500, conf_col="lightgray", conf_alpha=0.05)

    if grp is not None:
        unique_groups = np.unique(grp)
        for group in unique_groups:
            group_mask = (grp == group)
            ax.scatter(exp_x[group_mask], log_p[group_mask], label=f'Group {group}', marker='o')
    else:
        ax.scatter(exp_x, log_p, marker='o')

    # Line y = x
    ax.plot(axis_range, axis_range, color='red', linestyle='--', lw=1)

    ax.set_xlim(axis_range)
    ax.set_ylim(axis_range)

    ax.set_xlabel('Expected (-log10 p-value)')
    ax.set_ylabel('Observed (-log10 p-value)')
    ax.set_aspect('equal')
    ax.grid(True)

    plt.tight_layout()
    plt.savefig(os.path.join(plots_dir, 'qq_plot.png'))

    return True

def miami_plot(df_top:pd.DataFrame, top_higlights:pd.DataFrame, df_bottom:pd.DataFrame, bottom_higlights:pd.DataFrame, plots_dir:str)->bool:
    
    """
    Generates a Miami plot from two dataframes and saves the plot to the specified directory.

    Parameters:
    ----------
    df_top (pd.DataFrame): 
       DataFrame containing the data for the upper plot.
    df_bottom (pd.DataFrame): 
       DataFrame containing the data for the lower plot.
    plots_dir (str): 
       Directory where the plot image will be saved.
     
    Returns:
    -------
    bool: 
       True if the plot is successfully created and saved.
     
    The function creates a Miami plot, which is a type of scatter plot used in genomic studies to display 
    p-values from two different datasets. The plot consists of two panels: the upper panel for the first 
    dataset and the lower panel for the second dataset. The x-axis represents the genomic position, and 
    the y-axis represents the -log10(p) values. The function also adds genome-wide and suggestive significance 
    lines to the plot.
    """

    chr_colors           = ['#66c2a5', '#fc8d62']
    upper_ylab           = "-log10(p)" 
    lower_ylab           = "-log10(p)" 
    genome_line          = 5e-8
    genome_line_color    = "red"
    suggestive_line      = 1e-5 
    suggestive_line_color= "blue"

    # format data to draw miami plot
    plot_data = process_miami_data(df_top, df_bottom)

    # Set axis labels for upper and lower plot
    def format_ylabel(label):
        return f"{label}\n-log10(p)" if label != "-log10(p)" else r"-log10(p)"
    
    upper_ylab = format_ylabel(upper_ylab)
    lower_ylab = format_ylabel(lower_ylab)

    max_x_axis = max(plot_data['upper']['rel_pos'].max(), plot_data['lower']['rel_pos'].max())

    # Create the figure
    plt.figure(figsize=(20, 16))

    # Create the upper plot

    ax_upper = plt.subplot(211)
    sns.scatterplot(x=plot_data['upper']['rel_pos'], y=plot_data['upper']['log10p'],
                    hue=plot_data['upper']['CHR'], palette=chr_colors, ax=ax_upper, s=1, legend=False)
    ax_upper.set_ylabel(upper_ylab)
    ax_upper.set_xlim(0, max_x_axis)

    x_ticks=plot_data['axis']['center'].tolist()
    x_labels=plot_data['axis']['CHR'].astype(str).tolist()

    ax_upper.set_xticks(ticks=x_ticks)  # Set x-ticks
    ax_upper.set_xticklabels(x_labels)
    
    # Add genome-wide and suggestive lines
    if suggestive_line is not None:
        ax_upper.axhline(-np.log10(suggestive_line), color=suggestive_line_color, linestyle='solid', lw=0.5)
    
    if genome_line is not None:
        ax_upper.axhline(-np.log10(genome_line), color=genome_line_color, linestyle='dashed', lw=0.5)

    # Create the lower plot
    ax_lower = plt.subplot(212)
    sns.scatterplot(x=plot_data['lower']['rel_pos'], y=plot_data['lower']['log10p'],
                    hue=plot_data['lower']['CHR'], palette=chr_colors, ax=ax_lower, s=1, legend=False)
    ax_lower.set_ylabel(lower_ylab)
    ax_lower.set_ylim(plot_data['maxp'], 0)  # Reverse y-axis
    ax_lower.set_xlim(0, max_x_axis)

    ax_lower.set_xticks(ticks=x_ticks) # Set x-ticks
    ax_lower.set_xticklabels([])
    ax_lower.xaxis.set_ticks_position('top')
    
    # Add genome-wide and suggestive lines
    if suggestive_line is not None:
        ax_lower.axhline(-np.log10(suggestive_line), color=suggestive_line_color, linestyle='solid', lw=0.5)
    
    if genome_line is not None:
        ax_lower.axhline(-np.log10(genome_line), color=genome_line_color, linestyle='dashed', lw=0.5)
    
    if top_higlights is not None and bottom_higlights is None:

        top_higlights['type'] = 'top_in_bottom'

        ax_upper = annotate_miami(ax_upper, plot_data['upper'], top_higlights, to_annotate=['top_in_bottom'])
        ax_lower = annotate_miami(ax_lower, plot_data['lower'], top_higlights, to_annotate=['top_in_bottom'])

    if bottom_higlights is not None and top_higlights is None:

        bottom_higlights['type'] = 'bottom_in_top'

        ax_upper = annotate_miami(ax_upper, plot_data['upper'], bottom_higlights, to_annotate=['bottom_in_top'])
        ax_lower = annotate_miami(ax_lower, plot_data['lower'], bottom_higlights, to_annotate=['bottom_in_top'])

    if top_higlights is not None and bottom_higlights is not None:

        split_annotations = classify_annotations(top_higlights, bottom_higlights)

        ax_upper = annotate_miami(ax_upper, plot_data['upper'], split_annotations, to_annotate=['on_both', 'top_in_bottom'])
        ax_lower = annotate_miami(ax_lower, plot_data['lower'], split_annotations, to_annotate=['on_both'])

    ax_lower.set_xlabel("Base pair position")
    ax_upper.set_xlabel("")
    
    # Adjust layout and show the plot
    plt.tight_layout()
    plt.savefig(os.path.join(plots_dir, 'miami_plot.png'))
    plt.show()

    return True

def prepare_data(data_top:pd.DataFrame, data_bottom:pd.DataFrame)->pd.DataFrame:
    
    """
    Combines two DataFrames by adding a 'split_by' column to each and concatenating them.

    Parameters:
    ----------
    data_top (pd.DataFrame): 
        The top DataFrame to be labeled and concatenated.
    data_bottom (pd.DataFrame): 
        The bottom DataFrame to be labeled and concatenated.
    Returns:
    --------
    pd.DataFrame: A new DataFrame resulting from the concatenation of `data_top` and `data_bottom`, with an additional 'split_by' column indicating the origin of each row.
    """

    data_top['split_by'] = 'top'
    data_bottom['split_by'] = 'bottom'

    joint = pd.concat([data_top, data_bottom], axis=0)

    return joint

def compute_relative_pos(data:pd.DataFrame, chr_col:str='CHR', pos_col:str='POS', p_col:str='p')->pd.DataFrame:
    
    """
    Compute the relative position of probes/SNPs across chromosomes and add a -log10(p-value) column.

    Parameters:
    -----------
    data (pd.DataFrame): 
        Input DataFrame containing genomic data.
    chr_col (str): 
        Column name for chromosome identifiers. Default is 'CHR'.
    pos_col (str): 
        Column name for base pair positions. Default is 'bp'.
    p_col (str): 
        Column name for p-values. Default is 'p'.
    
    Returns:
    --------
    pd.DataFrame: DataFrame with additional columns for relative positions and -log10(p-values).
    """

    # Group by chromosome and compute chromosome size
    chr_grouped = data.groupby(chr_col).agg(chrlength=(pos_col, 'max')).reset_index()

    # Calculate cumulative chromosome length
    chr_grouped['cumulativechrlength'] = chr_grouped['chrlength'].cumsum() - chr_grouped['chrlength']

    # Merge cumulative chromosome length back to the original data
    data = pd.merge(data, chr_grouped[[chr_col, 'cumulativechrlength']], on=chr_col)

    # Sort by chromosome and position
    data = data.sort_values(by=[chr_col, pos_col])

    # Add the relative position of the probe/snp
    data['rel_pos'] = data[pos_col] + data['cumulativechrlength']

    # Drop cumulative chromosome length column
    data = data.drop(columns=['cumulativechrlength'])

    data['log10p']= -np.log10(data[p_col])

    return data

def find_chromosomes_center(data:pd.DataFrame, chr_col:str='CHR', chr_pos_col:str='rel_pos')->pd.DataFrame:
    
    """
    Calculate the center positions of chromosomes in a given DataFrame. This function takes a DataFrame containing chromosome data and calculates the center position for each chromosome based on the specified chromosome column and chromosome position column.
    
    Parameters:
    -----------
    data : pd.DataFrame
        The input DataFrame containing chromosome data.
    chr_col : str, optional
        The name of the column representing chromosome identifiers (default is 'CHR').
    chr_pos_col : str, optional
        The name of the column representing relative positions within chromosomes (default is 'rel_pos').
    
    Returns:
    --------
    pd.DataFrame
        A DataFrame with columns 'CHR' and 'center', where 'CHR' contains chromosome identifiers and 'center' contains the calculated center positions for each chromosome.
    """

    chromosomes = data[chr_col].unique()

    axis_center = pd.DataFrame(columns=['CHR', 'center'])

    for i, chrom in enumerate(chromosomes):

        temp = data[data[chr_col] == chrom].reset_index(drop=True)

        axis_center.loc[i, 'CHR'] = chrom
        axis_center.loc[i, 'center'] = np.round((temp[chr_pos_col].max()+temp[chr_pos_col].min())/2,0)

    return axis_center

def process_miami_data(data_top:pd.DataFrame, data_bottom:pd.DataFrame)->dict:
    
    """
    Processes Miami plot data by preparing, computing relative positions, and splitting the data.

    Parameters:
    -----------
    data_top (pd.DataFrame): 
        The top part of the data to be processed.
    data_bottom (pd.DataFrame): 
        The bottom part of the data to be processed.
    
    Returns:
    --------
    dict: A dictionary containing the processed data with the following keys:
        - 'upper': DataFrame containing the top part of the processed data.
        - 'lower': DataFrame containing the bottom part of the processed data.
        - 'axis': The center positions of the chromosomes.
        - 'maxp': The maximum -log10(p-value) in the data.
    """

    data = prepare_data(data_top, data_bottom)

    data = compute_relative_pos(data, chr_col='CHR', pos_col='POS', p_col='p')

    axis_center = find_chromosomes_center(data)

    maxp = np.ceil(data['log10p'].max(skipna=True))

    miami_data = {
        'upper': data[data['split_by'] == 'top'].reset_index(drop=True),
        'lower': data[data['split_by'] == 'bottom'].reset_index(drop=True),
        'axis': axis_center,
        'maxp': maxp
    }

    return miami_data

def classify_annotations(df_top_highlts:pd.DataFrame, df_bottom_highlts:pd.DataFrame)->dict:
    
    """
    Splits the annotation data into two parts for the top and bottom plots.

    Parameters:
    -----------
    df_top_highlts (pd.DataFrame): 
        The annotation data for the top plot.
    df_bottom_highlits (pd.DataFrame): 
        The annotation data for the bottom plot.
    
    Returns:
    --------
    tuple: A tuple containing the split annotation data for the top and bottom plots.
    """

    df_both = pd.merge(df_top_highlts, df_bottom_highlts[['SNP']], on='SNP', how='inner')
    df_both['type'] = 'on_both'

    df_top_in_bottom = df_top_highlts[~df_top_highlts['SNP'].isin(df_bottom_highlts['SNP'])].reset_index(drop=True)
    df_top_in_bottom['type'] = 'top_in_bottom'

    df_bottom_in_top = df_bottom_highlts[~df_bottom_highlts['SNP'].isin(df_top_highlts['SNP'])].reset_index(drop=True)
    df_bottom_in_top['type'] = 'bottom_in_top'


    return pd.concat([df_both, df_top_in_bottom, df_bottom_in_top], axis=0).reset_index(drop=True)
    
def annotate_miami(axes:Axes, gwas_data:pd.DataFrame, annotations:pd.DataFrame, to_annotate:list)->Axes:

    snps = annotations['SNP'].to_list()
    genes= annotations['GENE'].to_list()
    highlighted_snps = pd.merge(annotations, gwas_data[['SNP', 'rel_pos', 'log10p']], on='SNP', how='inner')

    custom_hue_colors = {
        "on_both"      : "#1f77b4",  
        "top_in_bottom": "#2ca02c",
        "bottom_in_top": "#9467bd",
    }

    axes = sns.scatterplot(
        x       =highlighted_snps['rel_pos'], 
        y       =highlighted_snps['log10p'], 
        ax      =axes,
        hue     =highlighted_snps['type'],
        palette =custom_hue_colors,
        size    =10,
        legend  =False,
    )

    snps_to_annotate = highlighted_snps[highlighted_snps['type'].isin(to_annotate)].reset_index(drop=True)

    texts = []  # A list to store text annotations for adjustment
    x = []
    y = []
    for i, row in snps_to_annotate.iterrows():
        gene = genes[snps.index(row['SNP'])]  # Get corresponding gene name
<<<<<<< HEAD
        # Add text label to the SNP
        text = axes.text(row['rel_pos'], row['log10p'], gene, fontsize=10, ha='center', va='center', color='black',
                    bbox=dict(boxstyle='round,pad=0.3', edgecolor='black', facecolor='white'))
        texts.append(text)
    # Adjust the text to prevent overlaps using adjustText
    adjust_text(texts, arrowprops=dict(arrowstyle="->", color='r', lw=0.5), ax=axes, force_points=0.2,  # Adjust the force on points
    force_text=0.2,    # Adjust the force on text
    only_move={'points': 'y', 'text': 'y'} )
=======
>>>>>>> 3ab8ede1

        x.append(row['rel_pos'])
        y.append(row['log10p'])
        texts.append(gene)

    ta.allocate(
        axes,
        x        =x,
        y        =y,
        text_list=texts,
        x_scatter=x,
        y_scatter=y,
        linecolor='black',
        textsize =10,
        bbox     =dict(boxstyle='round,pad=0.3', edgecolor='black', facecolor='#f0f0f0', alpha=0.8),
    )

    return axes

def annotate_trumpet(axes:Axes, gwas_data:pd.DataFrame, annotations:pd.DataFrame)->Axes:

    snps = annotations['SNP'].to_list()
    genes= annotations['GENE'].to_list()
    highlighted_snps = pd.merge(annotations, gwas_data[['SNP', 'b', 'MAF']], on='SNP', how='inner')

    axes = sns.scatterplot(
        x       =highlighted_snps['MAF'], 
        y       =highlighted_snps['b'], 
        ax      =axes,
        legend  =False,
        color   = "red"
    )

    texts = []  # A list to store text annotations for adjustment
    x = []
    y = []
    for i, row in highlighted_snps.iterrows():
        gene = genes[snps.index(row['SNP'])]  # Get corresponding gene name

        x.append(row['MAF'])
        y.append(row['b'])
        texts.append(gene)

    ta.allocate(
        axes,
        x        =x,
        y        =y,
        text_list=texts,
        x_scatter=x,
        y_scatter=y,
        linecolor='black',
        textsize =10,
        bbox     =dict(boxstyle='round,pad=0.3', edgecolor='black', facecolor='#f0f0f0', alpha=0.8),
        max_distance=0.5,
        avoid_label_lines_overlap=True
    )

    return axes

def draw_trumpet_plot(df_gwas:pd.DataFrame, plots_dir:str, power_thr:list, epi:dict, annot:pd.DataFrame)->bool:

    from gwaslab.util_in_calculate_power import get_beta_binary
    from matplotlib.collections import LineCollection
    import matplotlib.colors as mc

    xscale="log"
    yscale_factor=1
    cmap="cool"
    size= "ABS_BETA"
    sizes=None

    cmap_to_use = plt.cm.get_cmap(cmap)
    if cmap_to_use.N >100:
        rgba = cmap_to_use(power_thr)
    else:
        rgba = cmap_to_use(range(len(power_thr)))
    
    output_hex_colors=[]
    for i in range(len(rgba)):
        output_hex_colors.append(mc.to_hex(rgba[i]))
    output_hex_colors

    # set the ranges of axis
    maf_min_power = np.floor( -np.log10(df_gwas['MAF'].min())) + 1
    maf_range=(min(np.power(10.0,-maf_min_power),np.power(10.0,-4)),0.5)

    if df_gwas['b'].max()>3:
        beta_range=(0.0001,df_gwas['b'].max())
    else:
        beta_range=(0.0001,3)


    fig, ax = plt.subplots(figsize=(20,16))

    # get abs and convert using scaling factor
    df_gwas['b'] = df_gwas['b']*yscale_factor
    df_gwas["ABS_BETA"] = df_gwas['b'].abs()

    size_norm = (df_gwas["ABS_BETA"].min(), df_gwas["ABS_BETA"].max())

    ax = sns.scatterplot(
        data     =df_gwas,
        x        ='MAF',
        y        ='b',
        #size=size, 
        ax       =ax,
        #size_norm=size_norm,
        legend   =True, 
        edgecolor="black",
        alpha    =0.8,
        zorder   =2,
        color    = "lightgray"
    )

    # to highlight and annotate the top snps
    snps = annot['SNP'].to_list()
    genes= annot['GENE'].to_list()
    highlighted_snps = pd.merge(annot, df_gwas[['SNP', 'b', 'MAF']], on='SNP', how='inner')

    ax = sns.scatterplot(
        x       =highlighted_snps['MAF'], 
        y       =highlighted_snps['b'], 
        ax      =ax,
        legend  =False,
        color   = "red",
        size=20
    )

    split_annotations = {
        'upper': highlighted_snps[highlighted_snps['b']>0].reset_index(drop=True),
        'lower': highlighted_snps[highlighted_snps['b']<0].reset_index(drop=True)
    }

    for key in split_annotations:
        texts = []
        x = []
        y = []

        for i, row in split_annotations[key].iterrows():
            gene = genes[snps.index(row['SNP'])]  # Get corresponding gene name
            x.append(row['MAF'])
            y.append(row['b'])
            texts.append(gene)

        if key == 'upper':
            direction = 'north'
        else:
            direction = 'south'
            
                
        ta.allocate(
            ax       =ax,
            x        =x,
            y        =y,
            text_list=texts,
            x_scatter=df_gwas['MAF'].to_list(),
            y_scatter=df_gwas['b'].to_list(),
            linecolor='black',
            direction=direction,
            margin=0.1,
            textsize =10,
            bbox     =dict(boxstyle='round,pad=0.3', edgecolor='black', facecolor='#f0f0f0', alpha=0.8),
            rotation='vertical',
            rotation_mode='anchor',
            avoid_crossing_label_lines=True,
            avoid_label_lines_overlap=True,
            nbr_candidates=400,
            max_distance=1,
            min_distance=0.1
        )

    for i,t in enumerate(power_thr):
        xpower = get_beta_binary(        
                        eaf_range=maf_range,
                        beta_range=beta_range, 
                        prevalence=epi['prevalence'],
                        or_to_rr = False,
                        ncase=epi['ncase'], 
                        ncontrol=epi['ncontrol'], 
                        t=t,
                        sig_level=5e-8,
                        n_matrix=3000)
        xpower2 = xpower.copy()
        xpower2[1] = -xpower2[1] 
        xpower2[1] = xpower2[1] * yscale_factor
        xpower[1] = xpower[1] * yscale_factor
        lines = LineCollection([xpower2,xpower], label=t, color=output_hex_colors[i])
        ax.add_collection(lines)

    #hue = None
    h,l = ax.get_legend_handles_labels()
    if len(power_thr)>0:
        l1 = ax.legend(h[:int(len(power_thr))],l[:int(len(power_thr))], title="Power", loc="lower right",fontsize =10,title_fontsize=10)
        for line in l1.get_lines():
            line.set_linewidth(5.0)
    #if hue is None:
    #    l2 = ax.legend(h[int(len(power_thr)):],l[int(len(power_thr)):], title=None, loc="lower right",fontsize =10,title_fontsize=10)
    #else:
    #    l2 = ax.legend(h[int(len(power_thr)):],l[int(len(power_thr)):], title=None, loc="lower right",fontsize =10,title_fontsize=10)
    if len(power_thr)>0:
        ax.add_artist(l1)

    ax.tick_params(axis='y', labelsize=10)
    ax.set_ylim(-df_gwas['b'].abs().max()*1.5, df_gwas['b'].abs().max()*1.5)

    ax.axhline(y=0,color="grey",linestyle="dashed")
    
    if xscale== "log":
        plt.xscale('log')
        rotation=45
        plt.xticks(fontsize=8)
        ax.set_xlim(df_gwas['MAF'].min()*0.6,0.52)
        xticks = np.round(np.logspace(np.log10(df_gwas['MAF'].min()*0.6), np.log10(0.52), 5),2).tolist()
        ax.set_xticks(ticks=xticks, labels=[str(tick) for tick in xticks])
    else:
        rotation=90    
        plt.xticks(fontsize=8)
        ax.set_xlim(df_gwas['MAF'].min()*0.6,0.52)

    ax.spines["top"].set_visible(False)
    ax.spines["right"].set_visible(False)
    ax.spines["left"].set_visible(True)

    ax.set_xlabel("Minor Allele Frequency",fontsize=10)
    ax.set_ylabel("Effect Size",fontsize=10)

    # Adjust layout and show the plot
    plt.tight_layout()
    plt.savefig(os.path.join(plots_dir, 'trumpet_plot.png'))
    plt.show()

    return True<|MERGE_RESOLUTION|>--- conflicted
+++ resolved
@@ -621,17 +621,6 @@
     y = []
     for i, row in snps_to_annotate.iterrows():
         gene = genes[snps.index(row['SNP'])]  # Get corresponding gene name
-<<<<<<< HEAD
-        # Add text label to the SNP
-        text = axes.text(row['rel_pos'], row['log10p'], gene, fontsize=10, ha='center', va='center', color='black',
-                    bbox=dict(boxstyle='round,pad=0.3', edgecolor='black', facecolor='white'))
-        texts.append(text)
-    # Adjust the text to prevent overlaps using adjustText
-    adjust_text(texts, arrowprops=dict(arrowstyle="->", color='r', lw=0.5), ax=axes, force_points=0.2,  # Adjust the force on points
-    force_text=0.2,    # Adjust the force on text
-    only_move={'points': 'y', 'text': 'y'} )
-=======
->>>>>>> 3ab8ede1
 
         x.append(row['rel_pos'])
         y.append(row['log10p'])
